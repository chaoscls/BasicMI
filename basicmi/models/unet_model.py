--- conflicted
+++ resolved
@@ -175,14 +175,6 @@
             pbar.close()
 
         if with_metrics:
-<<<<<<< HEAD
-            if current_iter > 10000 and dataset_name == "val" and self.best_acc < self.metric_results['dice']:
-                logger = get_root_logger()
-                logger.info('Save the best model.')
-                self.save_network(self.net, 'net', -2) # save best
-                self.best_acc = self.metric_results['dice'] 
-=======
->>>>>>> 7d9b125e
             for metric in self.metric_results.keys():
                 self.metric_results[metric] /= (idx + 1)
                 # update the best metric result
@@ -209,33 +201,4 @@
         logger.info(log_str)
         if tb_logger:
             for metric, value in self.metric_results.items():
-<<<<<<< HEAD
-                tb_logger.add_scalar(f'metrics/{dataset_name}/{metric}', value, current_iter)
-
-    def resume_training(self, resume_state):
-        """Reload the optimizers, schedulers and models for resumed training.
-
-        Args:
-            resume_state (dict): Resume state.
-        """
-        resume_optimizers = resume_state['optimizers']
-        resume_schedulers = resume_state['schedulers']
-        assert len(resume_optimizers) == len(self.optimizers), 'Wrong lengths of optimizers'
-        assert len(resume_schedulers) == len(self.schedulers), 'Wrong lengths of schedulers'
-        for i, o in enumerate(resume_optimizers):
-            self.optimizers[i].load_state_dict(o)
-        for i, s in enumerate(resume_schedulers):
-            self.schedulers[i].load_state_dict(s)
-
-        load_path = os.path.join(self.opt['path']['models'], f'net_{resume_state["iter"]}.pth')
-        param_key = self.opt['path'].get('param_key', 'params')
-        self.load_network(self.net, load_path, self.opt['path'].get('strict_load', True), param_key)
-
-    def save(self, epoch, current_iter):
-        # save net and net_d
-        self.save_network(self.net, 'net', current_iter)
-        # save training state
-        self.save_training_state(epoch, current_iter)
-=======
-                tb_logger.add_scalar(f'metrics/{dataset_name}/{metric}', value, current_iter)
->>>>>>> 7d9b125e
+                tb_logger.add_scalar(f'metrics/{dataset_name}/{metric}', value, current_iter)